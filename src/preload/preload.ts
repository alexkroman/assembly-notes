import { contextBridge, ipcRenderer } from 'electron';
import { preload as electronReduxPreload } from 'electron-redux/es/preload.js';

import type {
  TranscriptData,
  ConnectionStatusData,
  RecordingStoppedData,
  Settings,
  PromptTemplate,
  UpdateInfo,
  DownloadProgress,
  SlackInstallation,
} from '../types/index.js';

const electronAPI = {
  enableLoopbackAudio: () => ipcRenderer.invoke('enable-loopback-audio'),
  disableLoopbackAudio: () => ipcRenderer.invoke('disable-loopback-audio'),

  startRecording: () => ipcRenderer.invoke('start-recording'),
  stopRecording: () => ipcRenderer.invoke('stop-recording'),
  newRecording: () =>
    ipcRenderer.invoke('new-recording') as Promise<string | null>,
  summarizeTranscript: (recordingId?: string, transcript?: string) =>
    ipcRenderer.invoke('summarize-transcript', recordingId, transcript),
  sendMicrophoneAudio: (data: ArrayBuffer) => {
    ipcRenderer.send('microphone-audio-data', data);
  },
  sendSystemAudio: (data: ArrayBuffer) => {
    ipcRenderer.send('system-audio-data', data);
  },

  onTranscript: (callback: (data: TranscriptData) => void) =>
    ipcRenderer.on('transcript', (_event, data) => {
      callback(data as TranscriptData);
    }),
  onSummary: (
    callback: (data: { text: string; recordingId?: string }) => void
  ) =>
    ipcRenderer.on('summary', (_event, data) => {
      callback(data as { text: string; recordingId?: string });
    }),
  onSummarizationStarted: (callback: () => void) =>
    ipcRenderer.on('summarization-started', () => {
      callback();
    }),
  onSummarizationCompleted: (callback: () => void) =>
    ipcRenderer.on('summarization-completed', () => {
      callback();
    }),
  onConnectionStatus: (callback: (data: ConnectionStatusData) => void) =>
    ipcRenderer.on('connection-status', (_event, data) => {
      callback(data as ConnectionStatusData);
    }),
  onError: (callback: (message: string) => void) =>
    ipcRenderer.on('error', (_event, message) => {
      callback(message as string);
    }),
  onStartAudioCapture: (callback: () => void) =>
    ipcRenderer.on('start-audio-capture', () => {
      callback();
    }),
  onStopAudioCapture: (callback: () => void) =>
    ipcRenderer.on('stop-audio-capture', () => {
      callback();
    }),
  onResetAudioProcessing: (callback: () => void) =>
    ipcRenderer.on('reset-audio-processing', () => {
      callback();
    }),
  onNewRecordingCreated: (callback: (recordingId: string) => void) =>
    ipcRenderer.on('new-recording-created', (_event, recordingId) => {
      callback(recordingId as string);
    }),
  onRecordingStopped: (callback: (data: RecordingStoppedData) => void) =>
    ipcRenderer.on('recording-stopped', (_event, data) => {
      callback(data as RecordingStoppedData);
    }),

  removeAllListeners: (channel: string) =>
    ipcRenderer.removeAllListeners(channel),

  getSettings: () => ipcRenderer.invoke('get-settings'),
  saveSettings: (settings: Partial<Settings>) =>
    ipcRenderer.invoke('save-settings', settings),
  savePrompt: (promptSettings: { summaryPrompt: string }) =>
    ipcRenderer.invoke('save-prompt', promptSettings),
  savePrompts: (prompts: PromptTemplate[]) =>
    ipcRenderer.invoke('save-prompts', prompts),
  postToSlack: (message: string, channelId?: string) =>
    ipcRenderer.invoke('post-to-slack', message, channelId),

  // Slack OAuth methods
  slackOAuthInitiate: (clientId: string, clientSecret: string) =>
    ipcRenderer.invoke('slack-oauth-initiate', clientId, clientSecret),
  slackOAuthRemoveInstallation: () =>
    ipcRenderer.invoke('slack-oauth-remove-installation'),
  slackOAuthGetCurrent: () => ipcRenderer.invoke('slack-oauth-get-current'),
  slackOAuthValidateChannels: (teamId: string, channelList: string) =>
    ipcRenderer.invoke('slack-oauth-validate-channels', teamId, channelList),

  installUpdate: () => ipcRenderer.invoke('install-update'),
  quitAndInstall: () => ipcRenderer.invoke('quit-and-install'),
  checkForUpdates: () => ipcRenderer.invoke('check-for-updates'),
  getUpdateStatus: () => ipcRenderer.invoke('get-update-status'),

  getAllRecordings: () => ipcRenderer.invoke('get-all-recordings'),
  searchRecordings: (query: string) =>
    ipcRenderer.invoke('search-recordings', query),
  getRecording: (id: string) => ipcRenderer.invoke('get-recording', id),
  loadRecording: (id: string) => ipcRenderer.invoke('load-recording', id),
  deleteRecording: (id: string) => ipcRenderer.invoke('delete-recording', id),
  updateRecordingTitle: (id: string, title: string) =>
    ipcRenderer.invoke('update-recording-title', id, title),
  updateRecordingSummary: (id: string, summary: string) =>
    ipcRenderer.invoke('update-recording-summary', id, summary),

  onUpdateAvailable: (callback: (info: UpdateInfo) => void) =>
    ipcRenderer.on('update-available', (_event, info) => {
      callback(info as UpdateInfo);
    }),
  onDownloadProgress: (callback: (progress: DownloadProgress) => void) =>
    ipcRenderer.on('download-progress', (_event, progress) => {
      callback(progress as DownloadProgress);
    }),
  onUpdateDownloaded: (callback: (info: UpdateInfo) => void) =>
    ipcRenderer.on('update-downloaded', (_event, info) => {
      callback(info as UpdateInfo);
    }),
<<<<<<< HEAD
  onUpdateError: (callback: (error: string) => void) =>
    ipcRenderer.on('update-error', (_event, error) => {
      callback(error as string);
    }),
  onUpdateReadyToInstall: (callback: (info: UpdateInfo) => void) =>
    ipcRenderer.on('update-ready-to-install', (_event, info) => {
      callback(info as UpdateInfo);
=======

  // Slack OAuth event listeners
  onSlackOAuthSuccess: (callback: (installation: SlackInstallation) => void) =>
    ipcRenderer.on('slack-oauth-success', (_event, installation) => {
      callback(installation as SlackInstallation);
    }),
  onSlackOAuthError: (callback: (error: string) => void) =>
    ipcRenderer.on('slack-oauth-error', (_event, error) => {
      callback(error as string);
>>>>>>> 0d399c9e
    }),
};

const logger = {
  info: (...args: unknown[]) => {
    ipcRenderer.send('log', 'info', ...args);
  },
  warn: (...args: unknown[]) => {
    ipcRenderer.send('log', 'warn', ...args);
  },
  error: (...args: unknown[]) => {
    ipcRenderer.send('log', 'error', ...args);
  },
  debug: (...args: unknown[]) => {
    ipcRenderer.send('log', 'debug', ...args);
  },
};

// Initialize electron-redux bridge
electronReduxPreload();

// Expose APIs through contextBridge
contextBridge.exposeInMainWorld('electronAPI', electronAPI);
contextBridge.exposeInMainWorld('logger', logger);<|MERGE_RESOLUTION|>--- conflicted
+++ resolved
@@ -126,7 +126,6 @@
     ipcRenderer.on('update-downloaded', (_event, info) => {
       callback(info as UpdateInfo);
     }),
-<<<<<<< HEAD
   onUpdateError: (callback: (error: string) => void) =>
     ipcRenderer.on('update-error', (_event, error) => {
       callback(error as string);
@@ -134,8 +133,6 @@
   onUpdateReadyToInstall: (callback: (info: UpdateInfo) => void) =>
     ipcRenderer.on('update-ready-to-install', (_event, info) => {
       callback(info as UpdateInfo);
-=======
-
   // Slack OAuth event listeners
   onSlackOAuthSuccess: (callback: (installation: SlackInstallation) => void) =>
     ipcRenderer.on('slack-oauth-success', (_event, installation) => {
@@ -144,7 +141,6 @@
   onSlackOAuthError: (callback: (error: string) => void) =>
     ipcRenderer.on('slack-oauth-error', (_event, error) => {
       callback(error as string);
->>>>>>> 0d399c9e
     }),
 };
 
